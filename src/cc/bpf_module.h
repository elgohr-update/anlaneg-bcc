/*
 * Copyright (c) 2015 PLUMgrid, Inc.
 *
 * Licensed under the Apache License, Version 2.0 (the "License");
 * you may not use this file except in compliance with the License.
 * You may obtain a copy of the License at
 *
 * http://www.apache.org/licenses/LICENSE-2.0
 *
 * Unless required by applicable law or agreed to in writing, software
 * distributed under the License is distributed on an "AS IS" BASIS,
 * WITHOUT WARRANTIES OR CONDITIONS OF ANY KIND, either express or implied.
 * See the License for the specific language governing permissions and
 * limitations under the License.
 */

#pragma once

#include <stdint.h>
#include <map>
#include <memory>
#include <string>
#include <vector>

#include "bcc_exception.h"
#include "table_storage.h"

namespace llvm {
class ExecutionEngine;
class Function;
class LLVMContext;
class Module;
class Type;
}

struct bpf_insn;

namespace ebpf {

typedef std::map<std::string, std::tuple<uint8_t *, uintptr_t, unsigned>> sec_map_def;

// Options to enable different debug logging.
enum {
  // Debug output compiled LLVM IR.
  DEBUG_LLVM_IR = 0x1,
  // Debug output loaded BPF bytecode and register state on branches.
  DEBUG_BPF = 0x2,
  // Debug output pre-processor result.
  DEBUG_PREPROCESSOR = 0x4,
  // Debug output ASM instructions embedded with source.
  DEBUG_SOURCE = 0x8,
  // Debug output register state on all instructions in addition to DEBUG_BPF.
  DEBUG_BPF_REGISTER_STATE = 0x10,
  // Debug BTF.
  DEBUG_BTF = 0x20,
};

class TableDesc;
class TableStorage;
class BLoader;
class ClangLoader;
class ProgFuncInfo;
class BTF;

bool bpf_module_rw_engine_enabled(void);

class BPFModule {
 private:
  int init_engine();
  void initialize_rw_engine();
  void cleanup_rw_engine();
  int parse(llvm::Module *mod);
  int finalize();
  int annotate();
  void annotate_light();
  void finalize_prog_func_info();
  std::unique_ptr<llvm::ExecutionEngine> finalize_rw(std::unique_ptr<llvm::Module> mod);
  std::string make_reader(llvm::Module *mod, llvm::Type *type);
  std::string make_writer(llvm::Module *mod, llvm::Type *type);
  void dump_ir(llvm::Module &mod);
  int load_file_module(std::unique_ptr<llvm::Module> *mod, const std::string &file, bool in_memory);
  int load_includes(const std::string &text);
  int load_cfile(const std::string &file, bool in_memory, const char *cflags[], int ncflags);
  int kbuild_flags(const char *uname_release, std::vector<std::string> *cflags);
  int run_pass_manager(llvm::Module &mod);
  StatusTuple sscanf(std::string fn_name, const char *str, void *val);
  StatusTuple snprintf(std::string fn_name, char *str, size_t sz,
                       const void *val);
  void load_btf(sec_map_def &sections);
  int load_maps(sec_map_def &sections);
  int create_maps(std::map<std::string, std::pair<int, int>> &map_tids,
                  std::map<int, int> &map_fds,
                  std::map<std::string, int> &inner_map_fds,
                  bool for_inner_map);

 public:
  BPFModule(unsigned flags, TableStorage *ts = nullptr, bool rw_engine_enabled = true,
            const std::string &maps_ns = "", bool allow_rlimit = true,
            const char *dev_name = nullptr);
  ~BPFModule();
  int free_bcc_memory();
  int load_c(const std::string &filename, const char *cflags[], int ncflags);
  int load_string(const std::string &text, const char *cflags[], int ncflags);
  std::string id() const { return id_; }
  std::string maps_ns() const { return maps_ns_; }
  size_t num_functions() const;
  uint8_t * function_start(size_t id) const;
  uint8_t * function_start(const std::string &name) const;
  const char * function_source(const std::string &name) const;
  const char * function_source_rewritten(const std::string &name) const;
  int annotate_prog_tag(const std::string &name, int fd,
			struct bpf_insn *insn, int prog_len);
  const char * function_name(size_t id) const;
  size_t function_size(size_t id) const;
  size_t function_size(const std::string &name) const;
  size_t num_tables() const;
  size_t table_id(const std::string &name) const;
  int table_fd(size_t id) const;
  int table_fd(const std::string &name) const;
  const char * table_name(size_t id) const;
  int table_type(const std::string &name) const;
  int table_type(size_t id) const;
  size_t table_max_entries(const std::string &name) const;
  size_t table_max_entries(size_t id) const;
  int table_flags(const std::string &name) const;
  int table_flags(size_t id) const;
  const char * table_key_desc(size_t id) const;
  const char * table_key_desc(const std::string &name) const;
  size_t table_key_size(size_t id) const;
  size_t table_key_size(const std::string &name) const;
  int table_key_printf(size_t id, char *buf, size_t buflen, const void *key);
  int table_key_scanf(size_t id, const char *buf, void *key);
  const char * table_leaf_desc(size_t id) const;
  const char * table_leaf_desc(const std::string &name) const;
  size_t table_leaf_size(size_t id) const;
  size_t table_leaf_size(const std::string &name) const;
  int table_leaf_printf(size_t id, char *buf, size_t buflen, const void *leaf);
  int table_leaf_scanf(size_t id, const char *buf, void *leaf);
  char * license() const;
  unsigned kern_version() const;
  TableStorage &table_storage() { return *ts_; }
  int bcc_func_load(int prog_type, const char *name,
                    const struct bpf_insn *insns, int prog_len,
                    const char *license, unsigned kern_version,
                    int log_level, char *log_buf, unsigned log_buf_size,
                    const char *dev_name = nullptr,
                    unsigned flags = 0, int attach_type = -1);
  int bcc_func_attach(int prog_fd, int attachable_fd,
                      int attach_type, unsigned int flags);
  int bcc_func_detach(int prog_fd, int attachable_fd, int attach_type);
  size_t perf_event_fields(const char *) const;
  const char * perf_event_field(const char *, size_t i) const;

 private:
  unsigned flags_;  // 0x1 for printing
  bool rw_engine_enabled_;
  bool used_b_loader_;
  bool allow_rlimit_;
  std::string filename_;
  std::string proto_filename_;
  std::unique_ptr<llvm::LLVMContext> ctx_;
  std::unique_ptr<llvm::ExecutionEngine> engine_;
  std::unique_ptr<llvm::ExecutionEngine> rw_engine_;
  std::unique_ptr<llvm::Module> mod_;
  std::unique_ptr<ProgFuncInfo> prog_func_info_;
  sec_map_def sections_;
  std::vector<TableDesc *> tables_;
  std::map<std::string, size_t> table_names_;
<<<<<<< HEAD
  /*记录函数名称*/
  std::vector<std::string> function_names_;
=======
>>>>>>> 857cf504
  std::map<llvm::Type *, std::string> readers_;
  std::map<llvm::Type *, std::string> writers_;
  std::string id_;
  std::string maps_ns_;
  std::string mod_src_;
  std::map<std::string, std::string> src_dbg_fmap_;
  TableStorage *ts_;
  std::unique_ptr<TableStorage> local_ts_;
  BTF *btf_;
  fake_fd_map_def fake_fd_map_;
  unsigned int ifindex_;

  // map of events -- key: event name, value: event fields
  std::map<std::string, std::vector<std::string>> perf_events_;
};

}  // namespace ebpf<|MERGE_RESOLUTION|>--- conflicted
+++ resolved
@@ -165,12 +165,8 @@
   std::unique_ptr<ProgFuncInfo> prog_func_info_;
   sec_map_def sections_;
   std::vector<TableDesc *> tables_;
+  /*记录函数名称*/
   std::map<std::string, size_t> table_names_;
-<<<<<<< HEAD
-  /*记录函数名称*/
-  std::vector<std::string> function_names_;
-=======
->>>>>>> 857cf504
   std::map<llvm::Type *, std::string> readers_;
   std::map<llvm::Type *, std::string> writers_;
   std::string id_;
