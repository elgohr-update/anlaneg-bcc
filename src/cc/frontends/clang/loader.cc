--- conflicted
+++ resolved
@@ -190,22 +190,12 @@
 
 }
 
-<<<<<<< HEAD
-int ClangLoader::parse(unique_ptr<llvm::Module> *mod, TableStorage &ts,
-                       const string &file/*待解析的c代码*/, bool in_memory/*文件内容是否在内存*/, const char *cflags[],
-                       int ncflags, const std::string &id, FuncSource &func_src,
-                       std::string &mod_src,
-                       const std::string &maps_ns,
-                       fake_fd_map_def &fake_fd_map,
-                       std::map<std::string, std::vector<std::string>> &perf_events) {
-=======
 int ClangLoader::parse(
-    unique_ptr<llvm::Module> *mod, TableStorage &ts, const string &file,
-    bool in_memory, const char *cflags[], int ncflags, const std::string &id,
+    unique_ptr<llvm::Module> *mod, TableStorage &ts, const string &file/*待解析的c代码*/,
+    bool in_memory/*文件内容是否在内存*/, const char *cflags[], int ncflags, const std::string &id,
     ProgFuncInfo &prog_func_info, std::string &mod_src,
     const std::string &maps_ns, fake_fd_map_def &fake_fd_map,
     std::map<std::string, std::vector<std::string>> &perf_events) {
->>>>>>> 857cf504
   string main_path = "/virtual/main.c";
   unique_ptr<llvm::MemoryBuffer> main_buf;
   struct utsname un;
